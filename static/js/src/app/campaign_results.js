--- conflicted
+++ resolved
@@ -1,982 +1,973 @@
-var map = null
-var doPoll = true;
-
-// statuses is a helper map to point result statuses to ui classes
-var statuses = {
-    "Email Sent": {
-        color: "#1abc9c",
-        label: "label-success",
-        icon: "fa-envelope",
-        point: "ct-point-sent"
-    },
-    "Emails Sent": {
-        color: "#1abc9c",
-        label: "label-success",
-        icon: "fa-envelope",
-        point: "ct-point-sent"
-    },
-    "In progress": {
-        label: "label-primary"
-    },
-    "Queued": {
-        label: "label-info"
-    },
-    "Completed": {
-        label: "label-success"
-    },
-    "Email Opened": {
-        color: "#f9bf3b",
-        label: "label-warning",
-        icon: "fa-envelope-open",
-        point: "ct-point-opened"
-    },
-    "Clicked Link": {
-        color: "#F39C12",
-        label: "label-clicked",
-        icon: "fa-mouse-pointer",
-        point: "ct-point-clicked"
-    },
-    "Success": {
-        color: "#f05b4f",
-        label: "label-danger",
-        icon: "fa-exclamation",
-        point: "ct-point-clicked"
-    },
-    //not a status, but is used for the campaign timeline and user timeline
-    "Email Reported": {
-        color: "#45d6ef",
-        label: "label-info",
-        icon: "fa-bullhorn",
-        point: "ct-point-reported"
-    },
-    "Error": {
-        color: "#6c7a89",
-        label: "label-default",
-        icon: "fa-times",
-        point: "ct-point-error"
-    },
-    "Error Sending Email": {
-        color: "#6c7a89",
-        label: "label-default",
-        icon: "fa-times",
-        point: "ct-point-error"
-    },
-    "Submitted Data": {
-        color: "#f05b4f",
-        label: "label-danger",
-        icon: "fa-exclamation",
-        point: "ct-point-clicked"
-    },
-    "Unknown": {
-        color: "#6c7a89",
-        label: "label-default",
-        icon: "fa-question",
-        point: "ct-point-error"
-    },
-    "Sending": {
-        color: "#428bca",
-        label: "label-primary",
-        icon: "fa-spinner",
-        point: "ct-point-sending"
-    },
-    "Retrying": {
-        color: "#6c7a89",
-        label: "label-default",
-        icon: "fa-clock-o",
-        point: "ct-point-error"
-    },
-    "Scheduled": {
-        color: "#428bca",
-        label: "label-primary",
-        icon: "fa-clock-o",
-        point: "ct-point-sending"
-    },
-    "Campaign Created": {
-        label: "label-success",
-        icon: "fa-rocket"
-    }
-}
-
-var statusMapping = {
-    "Email Sent": "sent",
-    "Email Opened": "opened",
-    "Clicked Link": "clicked",
-    "Submitted Data": "submitted_data",
-    "Email Reported": "reported",
-}
-
-// This is an underwhelming attempt at an enum
-// until I have time to refactor this appropriately.
-var progressListing = [
-    "Email Sent",
-    "Email Opened",
-    "Clicked Link",
-    "Submitted Data"
-]
-
-var campaign = {}
-var bubbles = []
-
-function dismiss() {
-    $("#modal\\.flashes").empty()
-    $("#modal").modal('hide')
-    $("#resultsTable").dataTable().DataTable().clear().draw()
-}
-
-// Deletes a campaign after prompting the user
-function deleteCampaign() {
-    Swal.fire({
-        title: "Are you sure?",
-        text: "This will delete the campaign. This can't be undone!",
-        type: "warning",
-        animation: false,
-        showCancelButton: true,
-        confirmButtonText: "Delete Campaign",
-        confirmButtonColor: "#428bca",
-        reverseButtons: true,
-        allowOutsideClick: false,
-        showLoaderOnConfirm: true,
-        preConfirm: function () {
-            return new Promise(function (resolve, reject) {
-                api.campaignId.delete(campaign.id)
-                    .success(function (msg) {
-                        resolve()
-                    })
-                    .error(function (data) {
-                        reject(data.responseJSON.message)
-                    })
-            })
-        }
-    }).then(function (result) {
-        if(result.value){
-            Swal.fire(
-                'Campaign Deleted!',
-                'This campaign has been deleted!',
-                'success'
-            );
-        }
-        $('button:contains("OK")').on('click', function () {
-            location.href = '/campaigns'
-        })
-    })
-}
-
-// Completes a campaign after prompting the user
-function completeCampaign() {
-    Swal.fire({
-        title: "Are you sure?",
-        text: "Gophish will stop processing events for this campaign",
-        type: "warning",
-        animation: false,
-        showCancelButton: true,
-        confirmButtonText: "Complete Campaign",
-        confirmButtonColor: "#428bca",
-        reverseButtons: true,
-        allowOutsideClick: false,
-        showLoaderOnConfirm: true,
-        preConfirm: function () {
-            return new Promise(function (resolve, reject) {
-                api.campaignId.complete(campaign.id)
-                    .success(function (msg) {
-                        resolve()
-                    })
-                    .error(function (data) {
-                        reject(data.responseJSON.message)
-                    })
-            })
-        }
-    }).then(function (result) {
-        if (result.value){
-            Swal.fire(
-                'Campaign Completed!',
-                'This campaign has been completed!',
-                'success'
-            );
-            $('#complete_button')[0].disabled = true;
-            $('#complete_button').text('Completed!')
-            doPoll = false;
-        }
-    })
-}
-
-// Exports campaign results as a CSV file
-function exportAsCSV(scope) {
-    exportHTML = $("#exportButton").html()
-    var csvScope = null
-    var filename = campaign.name + ' - ' + capitalize(scope) + '.csv'
-    switch (scope) {
-        case "results":
-            csvScope = campaign.results
-            break;
-        case "events":
-            csvScope = campaign.timeline
-            break;
-    }
-    if (!csvScope) {
-        return
-    }
-    $("#exportButton").html('<i class="fa fa-spinner fa-spin"></i>')
-    var csvString = Papa.unparse(csvScope, {
-        'escapeFormulae': true
-    })
-    var csvData = new Blob([csvString], {
-        type: 'text/csv;charset=utf-8;'
-    });
-    if (navigator.msSaveBlob) {
-        navigator.msSaveBlob(csvData, filename);
-    } else {
-        var csvURL = window.URL.createObjectURL(csvData);
-        var dlLink = document.createElement('a');
-        dlLink.href = csvURL;
-        dlLink.setAttribute('download', filename)
-        document.body.appendChild(dlLink)
-        dlLink.click();
-        document.body.removeChild(dlLink)
-    }
-    $("#exportButton").html(exportHTML)
-}
-
-function replay(event_idx) {
-    request = campaign.timeline[event_idx]
-    details = JSON.parse(request.details)
-    url = null
-    form = $('<form>').attr({
-        method: 'POST',
-        target: '_blank',
-    })
-    /* Create a form object and submit it */
-    $.each(Object.keys(details.payload), function (i, param) {
-        if (param == "postId") {
-            return true;
-        }
-        if (param == "__original_url") {
-            url = details.payload[param];
-            return true;
-        }
-        $('<input>').attr({
-            name: param,
-        }).val(details.payload[param]).appendTo(form);
-    })
-    /* Ensure we know where to send the user */
-    // Prompt for the URL
-    Swal.fire({
-        title: 'Where do you want the credentials submitted to?',
-        input: 'text',
-        showCancelButton: true,
-        inputPlaceholder: "http://example.com/login",
-        inputValue: url || "",
-        inputValidator: function (value) {
-            return new Promise(function (resolve, reject) {
-                if (value) {
-                    resolve();
-                } else {
-                    reject('Invalid URL.');
-                }
-            });
-        }
-    }).then(function (result) {
-        if (result.value){
-            url = result.value
-            submitForm()
-        }
-    })
-    return
-    submitForm()
-
-    function submitForm() {
-        form.attr({
-            action: url
-        })
-        form.appendTo('body').submit().remove()
-    }
-}
-
-/**
- * Returns an HTML string that displays the OS and browser that clicked the link
- * or submitted credentials.
- * 
- * @param {object} event_details - The "details" parameter for a campaign
- *  timeline event
- * 
- */
-var renderDevice = function (event_details) {
-    var ua = UAParser(details.browser['user-agent'])
-    var detailsString = '<div class="timeline-device-details">'
-
-    var deviceIcon = 'laptop'
-    if (ua.device.type) {
-        if (ua.device.type == 'tablet' || ua.device.type == 'mobile') {
-            deviceIcon = ua.device.type
-        }
-    }
-
-    var deviceVendor = ''
-    if (ua.device.vendor) {
-        deviceVendor = ua.device.vendor.toLowerCase()
-        if (deviceVendor == 'microsoft') deviceVendor = 'windows'
-    }
-
-    var deviceName = 'Unknown'
-    if (ua.os.name) {
-        deviceName = ua.os.name
-        if (deviceName == "Mac OS") {
-            deviceVendor = 'apple'
-        } else if (deviceName == "Windows") {
-            deviceVendor = 'windows'
-        }
-        if (ua.device.vendor && ua.device.model) {
-            deviceName = ua.device.vendor + ' ' + ua.device.model
-        }
-    }
-
-    if (ua.os.version) {
-        deviceName = deviceName + ' (OS Version: ' + ua.os.version + ')'
-    }
-
-    deviceString = '<div class="timeline-device-os"><span class="fa fa-stack">' +
-        '<i class="fa fa-' + escapeHtml(deviceIcon) + ' fa-stack-2x"></i>' +
-        '<i class="fa fa-vendor-icon fa-' + escapeHtml(deviceVendor) + ' fa-stack-1x"></i>' +
-        '</span> ' + escapeHtml(deviceName) + '</div>'
-
-    detailsString += deviceString
-
-    var deviceBrowser = 'Unknown'
-    var browserIcon = 'info-circle'
-    var browserVersion = ''
-
-    if (ua.browser && ua.browser.name) {
-        deviceBrowser = ua.browser.name
-        // Handle the "mobile safari" case
-        deviceBrowser = deviceBrowser.replace('Mobile ', '')
-        if (deviceBrowser) {
-            browserIcon = deviceBrowser.toLowerCase()
-            if (browserIcon == 'ie') browserIcon = 'internet-explorer'
-        }
-        browserVersion = '(Version: ' + ua.browser.version + ')'
-    }
-
-    var browserString = '<div class="timeline-device-browser"><span class="fa fa-stack">' +
-        '<i class="fa fa-' + escapeHtml(browserIcon) + ' fa-stack-1x"></i></span> ' +
-        deviceBrowser + ' ' + browserVersion + '</div>'
-
-    detailsString += browserString
-    detailsString += '</div>'
-    return detailsString
-}
-
-function renderTimeline(data) {
-    record = {
-        "id": data[0],
-        "first_name": data[2],
-        "last_name": data[3],
-        "email": data[4],
-        "position": data[5],
-        "status": data[6],
-        "reported": data[7],
-        "send_date": data[8]
-    }
-    results = '<div class="timeline col-sm-12 well well-lg">' +
-        '<h6>Timeline for ' + escapeHtml(record.first_name) + ' ' + escapeHtml(record.last_name) +
-        '</h6><span class="subtitle">Email: ' + escapeHtml(record.email) +
-        '<br>Result ID: ' + escapeHtml(record.id) + '</span>' +
-        '<div class="timeline-graph col-sm-6">'
-    $.each(campaign.timeline, function (i, event) {
-        if (!event.email || event.email == record.email) {
-            // Add the event
-            results += '<div class="timeline-entry">' +
-                '    <div class="timeline-bar"></div>'
-            results +=
-                '    <div class="timeline-icon ' + statuses[event.message].label + '">' +
-                '    <i class="fa ' + statuses[event.message].icon + '"></i></div>' +
-                '    <div class="timeline-message">' + escapeHtml(event.message) +
-                '    <span class="timeline-date">' + moment.utc(event.time).local().format('MMMM Do YYYY h:mm:ss a') + '</span>'
-            if (event.details) {
-                details = JSON.parse(event.details)
-                if (event.message == "Clicked Link" || event.message == "Submitted Data") {
-                    deviceView = renderDevice(details)
-                    if (deviceView) {
-                        results += deviceView
-                    }
-                }
-                if (event.message == "Submitted Data") {
-                    results += '<div class="timeline-replay-button"><button onclick="replay(' + i + ')" class="btn btn-success">'
-                    results += '<i class="fa fa-refresh"></i> Replay Credentials</button></div>'
-                    results += '<div class="timeline-event-details"><i class="fa fa-caret-right"></i> View Details</div>'
-                }
-                if (details.payload) {
-                    results += '<div class="timeline-event-results">'
-                    results += '    <table class="table table-condensed table-bordered table-striped">'
-                    results += '        <thead><tr><th>Parameter</th><th>Value(s)</tr></thead><tbody>'
-                    $.each(Object.keys(details.payload), function (i, param) {
-                        if (param == "postId") {
-                            return true;
-                        }
-                        results += '    <tr>'
-                        results += '        <td>' + escapeHtml(param) + '</td>'
-                        results += '        <td>' + escapeHtml(details.payload[param]) + '</td>'
-                        results += '    </tr>'
-                    })
-                    results += '       </tbody></table>'
-                    results += '</div>'
-                }
-                if (details.error) {
-                    results += '<div class="timeline-event-details"><i class="fa fa-caret-right"></i> View Details</div>'
-                    results += '<div class="timeline-event-results">'
-                    results += '<span class="label label-default">Error</span> ' + details.error
-                    results += '</div>'
-                }
-            }
-            results += '</div></div>'
-        }
-    })
-    // Add the scheduled send event at the bottom
-    if (record.status == "Scheduled" || record.status == "Retrying") {
-        results += '<div class="timeline-entry">' +
-            '    <div class="timeline-bar"></div>'
-        results +=
-            '    <div class="timeline-icon ' + statuses[record.status].label + '">' +
-            '    <i class="fa ' + statuses[record.status].icon + '"></i></div>' +
-            '    <div class="timeline-message">' + "Scheduled to send at " + record.send_date + '</span>'
-    }
-    results += '</div></div>'
-    return results
-}
-
-var renderTimelineChart = function (chartopts) {
-    return Highcharts.chart('timeline_chart', {
-        chart: {
-            zoomType: 'x',
-            type: 'line',
-            height: "200px"
-        },
-        title: {
-            text: 'Campaign Timeline'
-        },
-        xAxis: {
-            type: 'datetime',
-            dateTimeLabelFormats: {
-                second: '%l:%M:%S',
-                minute: '%l:%M',
-                hour: '%l:%M',
-                day: '%b %d, %Y',
-                week: '%b %d, %Y',
-                month: '%b %Y'
-            }
-        },
-        yAxis: {
-            min: 0,
-            max: 2,
-            visible: false,
-            tickInterval: 1,
-            labels: {
-                enabled: false
-            },
-            title: {
-                text: ""
-            }
-        },
-        tooltip: {
-            formatter: function () {
-                return Highcharts.dateFormat('%A, %b %d %l:%M:%S %P', new Date(this.x)) +
-                    '<br>Event: ' + this.point.message + '<br>Email: <b>' + this.point.email + '</b>'
-            }
-        },
-        legend: {
-            enabled: false
-        },
-        plotOptions: {
-            series: {
-                marker: {
-                    enabled: true,
-                    symbol: 'circle',
-                    radius: 3
-                },
-                cursor: 'pointer',
-            },
-            line: {
-                states: {
-                    hover: {
-                        lineWidth: 1
-                    }
-                }
-            }
-        },
-        credits: {
-            enabled: false
-        },
-        series: [{
-            data: chartopts['data'],
-            dashStyle: "shortdash",
-            color: "#cccccc",
-            lineWidth: 1,
-            turboThreshold: 0
-        }]
-    })
-}
-
-/* Renders a pie chart using the provided chartops */
-var renderPieChart = function (chartopts) {
-    return Highcharts.chart(chartopts['elemId'], {
-        chart: {
-            type: 'pie',
-            events: {
-                load: function () {
-                    var chart = this,
-                        rend = chart.renderer,
-                        pie = chart.series[0],
-                        left = chart.plotLeft + pie.center[0],
-                        top = chart.plotTop + pie.center[1];
-                    this.innerText = rend.text(chartopts['data'][0].count, left, top).
-                    attr({
-                        'text-anchor': 'middle',
-                        'font-size': '24px',
-                        'font-weight': 'bold',
-                        'fill': chartopts['colors'][0],
-                        'font-family': 'Helvetica,Arial,sans-serif'
-                    }).add();
-                },
-                render: function () {
-                    this.innerText.attr({
-                        text: chartopts['data'][0].count
-                    })
-                }
-            }
-        },
-        title: {
-            text: chartopts['title']
-        },
-        plotOptions: {
-            pie: {
-                innerSize: '80%',
-                dataLabels: {
-                    enabled: false
-                }
-            }
-        },
-        credits: {
-            enabled: false
-        },
-        tooltip: {
-            formatter: function () {
-                if (this.key == undefined) {
-                    return false
-                }
-                return '<span style="color:' + this.color + '">\u25CF</span>' + this.point.name + ': <b>' + this.y + '%</b><br/>'
-            }
-        },
-        series: [{
-            data: chartopts['data'],
-            colors: chartopts['colors'],
-        }]
-    })
-}
-
-/* Updates the bubbles on the map
-
-@param {campaign.result[]} results - The campaign results to process
-*/
-var updateMap = function (results) {
-    if (!map) {
-        return
-    }
-    bubbles = []
-    $.each(campaign.results, function (i, result) {
-        // Check that it wasn't an internal IP
-        if (result.latitude == 0 && result.longitude == 0) {
-            return true;
-        }
-        newIP = true
-        $.each(bubbles, function (i, bubble) {
-            if (bubble.ip == result.ip) {
-                bubbles[i].radius += 1
-                newIP = false
-                return false
-            }
-        })
-        if (newIP) {
-            bubbles.push({
-                latitude: result.latitude,
-                longitude: result.longitude,
-                name: result.ip,
-                fillKey: "point",
-                radius: 2
-            })
-        }
-    })
-    map.bubbles(bubbles)
-}
-
-/**
- * Creates a status label for use in the results datatable
- * @param {string} status 
- * @param {moment(datetime)} send_date 
- */
-function createStatusLabel(status, send_date) {
-    var label = statuses[status].label || "label-default";
-    var statusColumn = "<span class=\"label " + label + "\">" + status + "</span>"
-    // Add the tooltip if the email is scheduled to be sent
-    if (status == "Scheduled" || status == "Retrying") {
-        var sendDateMessage = "Scheduled to send at " + send_date
-        statusColumn = "<span class=\"label " + label + "\" data-toggle=\"tooltip\" data-placement=\"top\" data-html=\"true\" title=\"" + sendDateMessage + "\">" + status + "</span>"
-    }
-    return statusColumn
-}
-
-/* poll - Queries the API and updates the UI with the results
- *
- * Updates:
- * * Timeline Chart
- * * Email (Donut) Chart
- * * Map Bubbles
- * * Datatables
- */
-function poll() {
-    api.campaignId.results(campaign.id)
-        .success(function (c) {
-            campaign = c
-            /* Update the timeline */
-            var timeline_series_data = []
-            $.each(campaign.timeline, function (i, event) {
-                var event_date = moment.utc(event.time).local()
-                timeline_series_data.push({
-                    email: event.email,
-                    message: event.message,
-                    x: event_date.valueOf(),
-                    y: 1,
-                    marker: {
-                        fillColor: statuses[event.message].color
-                    }
-                })
-            })
-            var timeline_chart = $("#timeline_chart").highcharts()
-            timeline_chart.series[0].update({
-                data: timeline_series_data
-            })
-            /* Update the results donut chart */
-            var email_series_data = {}
-            // Load the initial data
-            Object.keys(statusMapping).forEach(function (k) {
-                email_series_data[k] = 0
-            });
-            $.each(campaign.results, function (i, result) {
-                email_series_data[result.status]++;
-                if (result.reported) {
-                    email_series_data['Email Reported']++
-                }
-                // Backfill status values
-                var step = progressListing.indexOf(result.status)
-                for (var i = 0; i < step; i++) {
-                    email_series_data[progressListing[i]]++
-                }
-            })
-            $.each(email_series_data, function (status, count) {
-                var email_data = []
-                if (!(status in statusMapping)) {
-                    return true
-                }
-                email_data.push({
-                    name: status,
-                    y: Math.floor((count / campaign.results.length) * 100),
-                    count: count
-                })
-                email_data.push({
-                    name: '',
-                    y: 100 - Math.floor((count / campaign.results.length) * 100)
-                })
-                var chart = $("#" + statusMapping[status] + "_chart").highcharts()
-                chart.series[0].update({
-                    data: email_data
-                })
-            })
-
-            /* Update the datatable */
-            resultsTable = $("#resultsTable").DataTable()
-            resultsTable.rows().every(function (i, tableLoop, rowLoop) {
-                var row = this.row(i)
-                var rowData = row.data()
-                var postId = rowData[0]
-                $.each(campaign.results, function (j, result) {
-                    if (result.id == postId) {
-                        rowData[8] = moment(result.send_date).format('MMMM Do YYYY, h:mm:ss a')
-                        rowData[7] = result.reported
-                        rowData[6] = result.status
-                        resultsTable.row(i).data(rowData)
-                        if (row.child.isShown()) {
-                            $(row.node()).find("#caret").removeClass("fa-caret-right")
-                            $(row.node()).find("#caret").addClass("fa-caret-down")
-                            row.child(renderTimeline(row.data()))
-                        }
-                        return false
-                    }
-                })
-            })
-            resultsTable.draw(false)
-            /* Update the map information */
-            updateMap(campaign.results)
-            $('[data-toggle="tooltip"]').tooltip()
-            $("#refresh_message").hide()
-            $("#refresh_btn").show()
-        })
-}
-
-function load() {
-    campaign.id = window.location.pathname.split('/').slice(-1)[0]
-    var use_map = JSON.parse(localStorage.getItem('gophish.use_map'))
-    api.campaignId.results(campaign.id)
-        .success(function (c) {
-            campaign = c
-            if (campaign) {
-                $("title").text(c.name + " - Gophish")
-                $("#loading").hide()
-                $("#campaignResults").show()
-                // Set the title
-                $("#page-title").text("Results for " + c.name)
-                if (c.status == "Completed") {
-                    $('#complete_button')[0].disabled = true;
-                    $('#complete_button').text('Completed!');
-                    doPoll = false;
-                }
-                // Setup viewing the details of a result
-                $("#resultsTable").on("click", ".timeline-event-details", function () {
-                    // Show the parameters
-                    payloadResults = $(this).parent().find(".timeline-event-results")
-                    if (payloadResults.is(":visible")) {
-                        $(this).find("i").removeClass("fa-caret-down")
-                        $(this).find("i").addClass("fa-caret-right")
-                        payloadResults.hide()
-                    } else {
-                        $(this).find("i").removeClass("fa-caret-right")
-                        $(this).find("i").addClass("fa-caret-down")
-                        payloadResults.show()
-                    }
-                })
-                // Setup the results table
-                resultsTable = $("#resultsTable").DataTable({
-                    destroy: true,
-                    "order": [
-                        [2, "asc"]
-                    ],
-                    columnDefs: [{
-                            orderable: false,
-                            targets: "no-sort"
-                        }, {
-                            className: "details-control",
-                            "targets": [1]
-                        }, {
-                            "visible": false,
-                            "targets": [0, 8]
-                        },
-                        {
-                            "render": function (data, type, row) {
-                                return createStatusLabel(data, row[8])
-                            },
-                            "targets": [6]
-                        },
-                        {
-                            className: "text-center",
-                            "render": function (reported, type, row) {
-                                if (type == "display") {
-                                    if (reported) {
-                                        return "<i class='fa fa-check-circle text-center text-success'></i>"
-                                    }
-                                    return "<i role='button' class='fa fa-times-circle text-center text-muted' onclick='report_mail(\"" + row[0] + "\", \"" + campaign.id + "\");'></i>"
-                                }
-                                return reported
-                            },
-                            "targets": [7]
-                        }
-                    ]
-                });
-                resultsTable.clear();
-                var email_series_data = {}
-                var timeline_series_data = []
-                Object.keys(statusMapping).forEach(function (k) {
-                    email_series_data[k] = 0
-                });
-                $.each(campaign.results, function (i, result) {
-                    resultsTable.row.add([
-                        result.id,
-                        "<i id=\"caret\" class=\"fa fa-caret-right\"></i>",
-                        escapeHtml(result.first_name) || "",
-                        escapeHtml(result.last_name) || "",
-                        escapeHtml(result.email) || "",
-                        escapeHtml(result.position) || "",
-                        result.status,
-                        result.reported,
-                        moment(result.send_date).format('MMMM Do YYYY, h:mm:ss a')
-                    ])
-                    email_series_data[result.status]++;
-                    if (result.reported) {
-                        email_series_data['Email Reported']++
-                    }
-                    // Backfill status values
-                    var step = progressListing.indexOf(result.status)
-                    for (var i = 0; i < step; i++) {
-                        email_series_data[progressListing[i]]++
-                    }
-                })
-                resultsTable.draw();
-                // Setup tooltips
-                $('[data-toggle="tooltip"]').tooltip()
-                // Setup the individual timelines
-                $('#resultsTable tbody').on('click', 'td.details-control', function () {
-                    var tr = $(this).closest('tr');
-                    var row = resultsTable.row(tr);
-                    if (row.child.isShown()) {
-                        // This row is already open - close it
-                        row.child.hide();
-                        tr.removeClass('shown');
-                        $(this).find("i").removeClass("fa-caret-down")
-                        $(this).find("i").addClass("fa-caret-right")
-                    } else {
-                        // Open this row
-                        $(this).find("i").removeClass("fa-caret-right")
-                        $(this).find("i").addClass("fa-caret-down")
-                        row.child(renderTimeline(row.data())).show();
-                        tr.addClass('shown');
-                    }
-                });
-                // Setup the graphs
-                $.each(campaign.timeline, function (i, event) {
-                    if (event.message == "Campaign Created") {
-                        return true
-                    }
-                    var event_date = moment.utc(event.time).local()
-                    timeline_series_data.push({
-                        email: event.email,
-                        message: event.message,
-                        x: event_date.valueOf(),
-                        y: 1,
-                        marker: {
-                            fillColor: statuses[event.message].color
-                        }
-                    })
-                })
-                renderTimelineChart({
-                    data: timeline_series_data
-                })
-                $.each(email_series_data, function (status, count) {
-                    var email_data = []
-                    if (!(status in statusMapping)) {
-                        return true
-                    }
-                    email_data.push({
-                        name: status,
-                        y: Math.floor((count / campaign.results.length) * 100),
-                        count: count
-                    })
-                    email_data.push({
-                        name: '',
-                        y: 100 - Math.floor((count / campaign.results.length) * 100)
-                    })
-                    var chart = renderPieChart({
-                        elemId: statusMapping[status] + '_chart',
-                        title: status,
-                        name: status,
-                        data: email_data,
-                        colors: [statuses[status].color, '#dddddd']
-                    })
-                })
-
-                if (use_map) {
-                    $("#resultsMapContainer").show()
-                    map = new Datamap({
-                        element: document.getElementById("resultsMap"),
-                        responsive: true,
-                        fills: {
-                            defaultFill: "#ffffff",
-                            point: "#283F50"
-                        },
-                        geographyConfig: {
-                            highlightFillColor: "#1abc9c",
-                            borderColor: "#283F50"
-                        },
-                        bubblesConfig: {
-                            borderColor: "#283F50"
-                        }
-                    });
-                }
-                updateMap(campaign.results)
-            }
-        })
-        .error(function () {
-            $("#loading").hide()
-            errorFlash(" Campaign not found!")
-        })
-}
-
-var setRefresh
-
-function refresh() {
-    if (!doPoll) {
-        return;
-    }
-    $("#refresh_message").show()
-    $("#refresh_btn").hide()
-    poll()
-    clearTimeout(setRefresh)
-    setRefresh = setTimeout(refresh, 60000)
-};
-
-function report_mail(postId, cid) {
-    Swal.fire({
-        title: "Are you sure?",
-        text: "This result will be flagged as reported (RID: " + postId + ")",
-        type: "question",
-        animation: false,
-        showCancelButton: true,
-        confirmButtonText: "Continue",
-        confirmButtonColor: "#428bca",
-        reverseButtons: true,
-        allowOutsideClick: false,
-        showLoaderOnConfirm: true
-    }).then(function (result) {
-        if (result.value){
-            api.campaignId.get(cid).success((function(c) {
-                report_url = new URL(c.url)
-                report_url.pathname = '/report'
-<<<<<<< HEAD
-                report_url.search = "?postId=" + postId
-                $.ajax({
-                    url: report_url,
-                    method: "GET",
-                    success: function(data) {
-                        refresh();
-=======
-                report_url.search = "?rid=" + rid 
-                fetch(report_url)
-                .then(response => {
-                    if (!response.ok) {
-                        throw new Error(`HTTP error! Status: ${response.status}`);
->>>>>>> 8e792944
-                    }
-                    refresh();
-                })
-                .catch(error => {
-                    let errorMessage = error.message;
-                    if (error.message === "Failed to fetch") {
-                        errorMessage = "This might be due to Mixed Content issues or network problems.";
-                    }
-                    Swal.fire({
-                        title: 'Error',
-                        text: errorMessage,
-                        type: 'error',
-                        confirmButtonText: 'Close'
-                    });
-                });
-            }));
-        }
-    })
-}
-
-$(document).ready(function () {
-    Highcharts.setOptions({
-        global: {
-            useUTC: false
-        }
-    })
-    load();
-
-    // Start the polling loop
-    setRefresh = setTimeout(refresh, 60000)
-})
+var map = null
+var doPoll = true;
+
+// statuses is a helper map to point result statuses to ui classes
+var statuses = {
+    "Email Sent": {
+        color: "#1abc9c",
+        label: "label-success",
+        icon: "fa-envelope",
+        point: "ct-point-sent"
+    },
+    "Emails Sent": {
+        color: "#1abc9c",
+        label: "label-success",
+        icon: "fa-envelope",
+        point: "ct-point-sent"
+    },
+    "In progress": {
+        label: "label-primary"
+    },
+    "Queued": {
+        label: "label-info"
+    },
+    "Completed": {
+        label: "label-success"
+    },
+    "Email Opened": {
+        color: "#f9bf3b",
+        label: "label-warning",
+        icon: "fa-envelope-open",
+        point: "ct-point-opened"
+    },
+    "Clicked Link": {
+        color: "#F39C12",
+        label: "label-clicked",
+        icon: "fa-mouse-pointer",
+        point: "ct-point-clicked"
+    },
+    "Success": {
+        color: "#f05b4f",
+        label: "label-danger",
+        icon: "fa-exclamation",
+        point: "ct-point-clicked"
+    },
+    //not a status, but is used for the campaign timeline and user timeline
+    "Email Reported": {
+        color: "#45d6ef",
+        label: "label-info",
+        icon: "fa-bullhorn",
+        point: "ct-point-reported"
+    },
+    "Error": {
+        color: "#6c7a89",
+        label: "label-default",
+        icon: "fa-times",
+        point: "ct-point-error"
+    },
+    "Error Sending Email": {
+        color: "#6c7a89",
+        label: "label-default",
+        icon: "fa-times",
+        point: "ct-point-error"
+    },
+    "Submitted Data": {
+        color: "#f05b4f",
+        label: "label-danger",
+        icon: "fa-exclamation",
+        point: "ct-point-clicked"
+    },
+    "Unknown": {
+        color: "#6c7a89",
+        label: "label-default",
+        icon: "fa-question",
+        point: "ct-point-error"
+    },
+    "Sending": {
+        color: "#428bca",
+        label: "label-primary",
+        icon: "fa-spinner",
+        point: "ct-point-sending"
+    },
+    "Retrying": {
+        color: "#6c7a89",
+        label: "label-default",
+        icon: "fa-clock-o",
+        point: "ct-point-error"
+    },
+    "Scheduled": {
+        color: "#428bca",
+        label: "label-primary",
+        icon: "fa-clock-o",
+        point: "ct-point-sending"
+    },
+    "Campaign Created": {
+        label: "label-success",
+        icon: "fa-rocket"
+    }
+}
+
+var statusMapping = {
+    "Email Sent": "sent",
+    "Email Opened": "opened",
+    "Clicked Link": "clicked",
+    "Submitted Data": "submitted_data",
+    "Email Reported": "reported",
+}
+
+// This is an underwhelming attempt at an enum
+// until I have time to refactor this appropriately.
+var progressListing = [
+    "Email Sent",
+    "Email Opened",
+    "Clicked Link",
+    "Submitted Data"
+]
+
+var campaign = {}
+var bubbles = []
+
+function dismiss() {
+    $("#modal\\.flashes").empty()
+    $("#modal").modal('hide')
+    $("#resultsTable").dataTable().DataTable().clear().draw()
+}
+
+// Deletes a campaign after prompting the user
+function deleteCampaign() {
+    Swal.fire({
+        title: "Are you sure?",
+        text: "This will delete the campaign. This can't be undone!",
+        type: "warning",
+        animation: false,
+        showCancelButton: true,
+        confirmButtonText: "Delete Campaign",
+        confirmButtonColor: "#428bca",
+        reverseButtons: true,
+        allowOutsideClick: false,
+        showLoaderOnConfirm: true,
+        preConfirm: function () {
+            return new Promise(function (resolve, reject) {
+                api.campaignId.delete(campaign.id)
+                    .success(function (msg) {
+                        resolve()
+                    })
+                    .error(function (data) {
+                        reject(data.responseJSON.message)
+                    })
+            })
+        }
+    }).then(function (result) {
+        if(result.value){
+            Swal.fire(
+                'Campaign Deleted!',
+                'This campaign has been deleted!',
+                'success'
+            );
+        }
+        $('button:contains("OK")').on('click', function () {
+            location.href = '/campaigns'
+        })
+    })
+}
+
+// Completes a campaign after prompting the user
+function completeCampaign() {
+    Swal.fire({
+        title: "Are you sure?",
+        text: "Gophish will stop processing events for this campaign",
+        type: "warning",
+        animation: false,
+        showCancelButton: true,
+        confirmButtonText: "Complete Campaign",
+        confirmButtonColor: "#428bca",
+        reverseButtons: true,
+        allowOutsideClick: false,
+        showLoaderOnConfirm: true,
+        preConfirm: function () {
+            return new Promise(function (resolve, reject) {
+                api.campaignId.complete(campaign.id)
+                    .success(function (msg) {
+                        resolve()
+                    })
+                    .error(function (data) {
+                        reject(data.responseJSON.message)
+                    })
+            })
+        }
+    }).then(function (result) {
+        if (result.value){
+            Swal.fire(
+                'Campaign Completed!',
+                'This campaign has been completed!',
+                'success'
+            );
+            $('#complete_button')[0].disabled = true;
+            $('#complete_button').text('Completed!')
+            doPoll = false;
+        }
+    })
+}
+
+// Exports campaign results as a CSV file
+function exportAsCSV(scope) {
+    exportHTML = $("#exportButton").html()
+    var csvScope = null
+    var filename = campaign.name + ' - ' + capitalize(scope) + '.csv'
+    switch (scope) {
+        case "results":
+            csvScope = campaign.results
+            break;
+        case "events":
+            csvScope = campaign.timeline
+            break;
+    }
+    if (!csvScope) {
+        return
+    }
+    $("#exportButton").html('<i class="fa fa-spinner fa-spin"></i>')
+    var csvString = Papa.unparse(csvScope, {
+        'escapeFormulae': true
+    })
+    var csvData = new Blob([csvString], {
+        type: 'text/csv;charset=utf-8;'
+    });
+    if (navigator.msSaveBlob) {
+        navigator.msSaveBlob(csvData, filename);
+    } else {
+        var csvURL = window.URL.createObjectURL(csvData);
+        var dlLink = document.createElement('a');
+        dlLink.href = csvURL;
+        dlLink.setAttribute('download', filename)
+        document.body.appendChild(dlLink)
+        dlLink.click();
+        document.body.removeChild(dlLink)
+    }
+    $("#exportButton").html(exportHTML)
+}
+
+function replay(event_idx) {
+    request = campaign.timeline[event_idx]
+    details = JSON.parse(request.details)
+    url = null
+    form = $('<form>').attr({
+        method: 'POST',
+        target: '_blank',
+    })
+    /* Create a form object and submit it */
+    $.each(Object.keys(details.payload), function (i, param) {
+        if (param == "postId") {
+            return true;
+        }
+        if (param == "__original_url") {
+            url = details.payload[param];
+            return true;
+        }
+        $('<input>').attr({
+            name: param,
+        }).val(details.payload[param]).appendTo(form);
+    })
+    /* Ensure we know where to send the user */
+    // Prompt for the URL
+    Swal.fire({
+        title: 'Where do you want the credentials submitted to?',
+        input: 'text',
+        showCancelButton: true,
+        inputPlaceholder: "http://example.com/login",
+        inputValue: url || "",
+        inputValidator: function (value) {
+            return new Promise(function (resolve, reject) {
+                if (value) {
+                    resolve();
+                } else {
+                    reject('Invalid URL.');
+                }
+            });
+        }
+    }).then(function (result) {
+        if (result.value){
+            url = result.value
+            submitForm()
+        }
+    })
+    return
+    submitForm()
+
+    function submitForm() {
+        form.attr({
+            action: url
+        })
+        form.appendTo('body').submit().remove()
+    }
+}
+
+/**
+ * Returns an HTML string that displays the OS and browser that clicked the link
+ * or submitted credentials.
+ * 
+ * @param {object} event_details - The "details" parameter for a campaign
+ *  timeline event
+ * 
+ */
+var renderDevice = function (event_details) {
+    var ua = UAParser(details.browser['user-agent'])
+    var detailsString = '<div class="timeline-device-details">'
+
+    var deviceIcon = 'laptop'
+    if (ua.device.type) {
+        if (ua.device.type == 'tablet' || ua.device.type == 'mobile') {
+            deviceIcon = ua.device.type
+        }
+    }
+
+    var deviceVendor = ''
+    if (ua.device.vendor) {
+        deviceVendor = ua.device.vendor.toLowerCase()
+        if (deviceVendor == 'microsoft') deviceVendor = 'windows'
+    }
+
+    var deviceName = 'Unknown'
+    if (ua.os.name) {
+        deviceName = ua.os.name
+        if (deviceName == "Mac OS") {
+            deviceVendor = 'apple'
+        } else if (deviceName == "Windows") {
+            deviceVendor = 'windows'
+        }
+        if (ua.device.vendor && ua.device.model) {
+            deviceName = ua.device.vendor + ' ' + ua.device.model
+        }
+    }
+
+    if (ua.os.version) {
+        deviceName = deviceName + ' (OS Version: ' + ua.os.version + ')'
+    }
+
+    deviceString = '<div class="timeline-device-os"><span class="fa fa-stack">' +
+        '<i class="fa fa-' + escapeHtml(deviceIcon) + ' fa-stack-2x"></i>' +
+        '<i class="fa fa-vendor-icon fa-' + escapeHtml(deviceVendor) + ' fa-stack-1x"></i>' +
+        '</span> ' + escapeHtml(deviceName) + '</div>'
+
+    detailsString += deviceString
+
+    var deviceBrowser = 'Unknown'
+    var browserIcon = 'info-circle'
+    var browserVersion = ''
+
+    if (ua.browser && ua.browser.name) {
+        deviceBrowser = ua.browser.name
+        // Handle the "mobile safari" case
+        deviceBrowser = deviceBrowser.replace('Mobile ', '')
+        if (deviceBrowser) {
+            browserIcon = deviceBrowser.toLowerCase()
+            if (browserIcon == 'ie') browserIcon = 'internet-explorer'
+        }
+        browserVersion = '(Version: ' + ua.browser.version + ')'
+    }
+
+    var browserString = '<div class="timeline-device-browser"><span class="fa fa-stack">' +
+        '<i class="fa fa-' + escapeHtml(browserIcon) + ' fa-stack-1x"></i></span> ' +
+        deviceBrowser + ' ' + browserVersion + '</div>'
+
+    detailsString += browserString
+    detailsString += '</div>'
+    return detailsString
+}
+
+function renderTimeline(data) {
+    record = {
+        "id": data[0],
+        "first_name": data[2],
+        "last_name": data[3],
+        "email": data[4],
+        "position": data[5],
+        "status": data[6],
+        "reported": data[7],
+        "send_date": data[8]
+    }
+    results = '<div class="timeline col-sm-12 well well-lg">' +
+        '<h6>Timeline for ' + escapeHtml(record.first_name) + ' ' + escapeHtml(record.last_name) +
+        '</h6><span class="subtitle">Email: ' + escapeHtml(record.email) +
+        '<br>Result ID: ' + escapeHtml(record.id) + '</span>' +
+        '<div class="timeline-graph col-sm-6">'
+    $.each(campaign.timeline, function (i, event) {
+        if (!event.email || event.email == record.email) {
+            // Add the event
+            results += '<div class="timeline-entry">' +
+                '    <div class="timeline-bar"></div>'
+            results +=
+                '    <div class="timeline-icon ' + statuses[event.message].label + '">' +
+                '    <i class="fa ' + statuses[event.message].icon + '"></i></div>' +
+                '    <div class="timeline-message">' + escapeHtml(event.message) +
+                '    <span class="timeline-date">' + moment.utc(event.time).local().format('MMMM Do YYYY h:mm:ss a') + '</span>'
+            if (event.details) {
+                details = JSON.parse(event.details)
+                if (event.message == "Clicked Link" || event.message == "Submitted Data") {
+                    deviceView = renderDevice(details)
+                    if (deviceView) {
+                        results += deviceView
+                    }
+                }
+                if (event.message == "Submitted Data") {
+                    results += '<div class="timeline-replay-button"><button onclick="replay(' + i + ')" class="btn btn-success">'
+                    results += '<i class="fa fa-refresh"></i> Replay Credentials</button></div>'
+                    results += '<div class="timeline-event-details"><i class="fa fa-caret-right"></i> View Details</div>'
+                }
+                if (details.payload) {
+                    results += '<div class="timeline-event-results">'
+                    results += '    <table class="table table-condensed table-bordered table-striped">'
+                    results += '        <thead><tr><th>Parameter</th><th>Value(s)</tr></thead><tbody>'
+                    $.each(Object.keys(details.payload), function (i, param) {
+                        if (param == "postId") {
+                            return true;
+                        }
+                        results += '    <tr>'
+                        results += '        <td>' + escapeHtml(param) + '</td>'
+                        results += '        <td>' + escapeHtml(details.payload[param]) + '</td>'
+                        results += '    </tr>'
+                    })
+                    results += '       </tbody></table>'
+                    results += '</div>'
+                }
+                if (details.error) {
+                    results += '<div class="timeline-event-details"><i class="fa fa-caret-right"></i> View Details</div>'
+                    results += '<div class="timeline-event-results">'
+                    results += '<span class="label label-default">Error</span> ' + details.error
+                    results += '</div>'
+                }
+            }
+            results += '</div></div>'
+        }
+    })
+    // Add the scheduled send event at the bottom
+    if (record.status == "Scheduled" || record.status == "Retrying") {
+        results += '<div class="timeline-entry">' +
+            '    <div class="timeline-bar"></div>'
+        results +=
+            '    <div class="timeline-icon ' + statuses[record.status].label + '">' +
+            '    <i class="fa ' + statuses[record.status].icon + '"></i></div>' +
+            '    <div class="timeline-message">' + "Scheduled to send at " + record.send_date + '</span>'
+    }
+    results += '</div></div>'
+    return results
+}
+
+var renderTimelineChart = function (chartopts) {
+    return Highcharts.chart('timeline_chart', {
+        chart: {
+            zoomType: 'x',
+            type: 'line',
+            height: "200px"
+        },
+        title: {
+            text: 'Campaign Timeline'
+        },
+        xAxis: {
+            type: 'datetime',
+            dateTimeLabelFormats: {
+                second: '%l:%M:%S',
+                minute: '%l:%M',
+                hour: '%l:%M',
+                day: '%b %d, %Y',
+                week: '%b %d, %Y',
+                month: '%b %Y'
+            }
+        },
+        yAxis: {
+            min: 0,
+            max: 2,
+            visible: false,
+            tickInterval: 1,
+            labels: {
+                enabled: false
+            },
+            title: {
+                text: ""
+            }
+        },
+        tooltip: {
+            formatter: function () {
+                return Highcharts.dateFormat('%A, %b %d %l:%M:%S %P', new Date(this.x)) +
+                    '<br>Event: ' + this.point.message + '<br>Email: <b>' + this.point.email + '</b>'
+            }
+        },
+        legend: {
+            enabled: false
+        },
+        plotOptions: {
+            series: {
+                marker: {
+                    enabled: true,
+                    symbol: 'circle',
+                    radius: 3
+                },
+                cursor: 'pointer',
+            },
+            line: {
+                states: {
+                    hover: {
+                        lineWidth: 1
+                    }
+                }
+            }
+        },
+        credits: {
+            enabled: false
+        },
+        series: [{
+            data: chartopts['data'],
+            dashStyle: "shortdash",
+            color: "#cccccc",
+            lineWidth: 1,
+            turboThreshold: 0
+        }]
+    })
+}
+
+/* Renders a pie chart using the provided chartops */
+var renderPieChart = function (chartopts) {
+    return Highcharts.chart(chartopts['elemId'], {
+        chart: {
+            type: 'pie',
+            events: {
+                load: function () {
+                    var chart = this,
+                        rend = chart.renderer,
+                        pie = chart.series[0],
+                        left = chart.plotLeft + pie.center[0],
+                        top = chart.plotTop + pie.center[1];
+                    this.innerText = rend.text(chartopts['data'][0].count, left, top).
+                    attr({
+                        'text-anchor': 'middle',
+                        'font-size': '24px',
+                        'font-weight': 'bold',
+                        'fill': chartopts['colors'][0],
+                        'font-family': 'Helvetica,Arial,sans-serif'
+                    }).add();
+                },
+                render: function () {
+                    this.innerText.attr({
+                        text: chartopts['data'][0].count
+                    })
+                }
+            }
+        },
+        title: {
+            text: chartopts['title']
+        },
+        plotOptions: {
+            pie: {
+                innerSize: '80%',
+                dataLabels: {
+                    enabled: false
+                }
+            }
+        },
+        credits: {
+            enabled: false
+        },
+        tooltip: {
+            formatter: function () {
+                if (this.key == undefined) {
+                    return false
+                }
+                return '<span style="color:' + this.color + '">\u25CF</span>' + this.point.name + ': <b>' + this.y + '%</b><br/>'
+            }
+        },
+        series: [{
+            data: chartopts['data'],
+            colors: chartopts['colors'],
+        }]
+    })
+}
+
+/* Updates the bubbles on the map
+
+@param {campaign.result[]} results - The campaign results to process
+*/
+var updateMap = function (results) {
+    if (!map) {
+        return
+    }
+    bubbles = []
+    $.each(campaign.results, function (i, result) {
+        // Check that it wasn't an internal IP
+        if (result.latitude == 0 && result.longitude == 0) {
+            return true;
+        }
+        newIP = true
+        $.each(bubbles, function (i, bubble) {
+            if (bubble.ip == result.ip) {
+                bubbles[i].radius += 1
+                newIP = false
+                return false
+            }
+        })
+        if (newIP) {
+            bubbles.push({
+                latitude: result.latitude,
+                longitude: result.longitude,
+                name: result.ip,
+                fillKey: "point",
+                radius: 2
+            })
+        }
+    })
+    map.bubbles(bubbles)
+}
+
+/**
+ * Creates a status label for use in the results datatable
+ * @param {string} status 
+ * @param {moment(datetime)} send_date 
+ */
+function createStatusLabel(status, send_date) {
+    var label = statuses[status].label || "label-default";
+    var statusColumn = "<span class=\"label " + label + "\">" + status + "</span>"
+    // Add the tooltip if the email is scheduled to be sent
+    if (status == "Scheduled" || status == "Retrying") {
+        var sendDateMessage = "Scheduled to send at " + send_date
+        statusColumn = "<span class=\"label " + label + "\" data-toggle=\"tooltip\" data-placement=\"top\" data-html=\"true\" title=\"" + sendDateMessage + "\">" + status + "</span>"
+    }
+    return statusColumn
+}
+
+/* poll - Queries the API and updates the UI with the results
+ *
+ * Updates:
+ * * Timeline Chart
+ * * Email (Donut) Chart
+ * * Map Bubbles
+ * * Datatables
+ */
+function poll() {
+    api.campaignId.results(campaign.id)
+        .success(function (c) {
+            campaign = c
+            /* Update the timeline */
+            var timeline_series_data = []
+            $.each(campaign.timeline, function (i, event) {
+                var event_date = moment.utc(event.time).local()
+                timeline_series_data.push({
+                    email: event.email,
+                    message: event.message,
+                    x: event_date.valueOf(),
+                    y: 1,
+                    marker: {
+                        fillColor: statuses[event.message].color
+                    }
+                })
+            })
+            var timeline_chart = $("#timeline_chart").highcharts()
+            timeline_chart.series[0].update({
+                data: timeline_series_data
+            })
+            /* Update the results donut chart */
+            var email_series_data = {}
+            // Load the initial data
+            Object.keys(statusMapping).forEach(function (k) {
+                email_series_data[k] = 0
+            });
+            $.each(campaign.results, function (i, result) {
+                email_series_data[result.status]++;
+                if (result.reported) {
+                    email_series_data['Email Reported']++
+                }
+                // Backfill status values
+                var step = progressListing.indexOf(result.status)
+                for (var i = 0; i < step; i++) {
+                    email_series_data[progressListing[i]]++
+                }
+            })
+            $.each(email_series_data, function (status, count) {
+                var email_data = []
+                if (!(status in statusMapping)) {
+                    return true
+                }
+                email_data.push({
+                    name: status,
+                    y: Math.floor((count / campaign.results.length) * 100),
+                    count: count
+                })
+                email_data.push({
+                    name: '',
+                    y: 100 - Math.floor((count / campaign.results.length) * 100)
+                })
+                var chart = $("#" + statusMapping[status] + "_chart").highcharts()
+                chart.series[0].update({
+                    data: email_data
+                })
+            })
+
+            /* Update the datatable */
+            resultsTable = $("#resultsTable").DataTable()
+            resultsTable.rows().every(function (i, tableLoop, rowLoop) {
+                var row = this.row(i)
+                var rowData = row.data()
+                var postId = rowData[0]
+                $.each(campaign.results, function (j, result) {
+                    if (result.id == postId) {
+                        rowData[8] = moment(result.send_date).format('MMMM Do YYYY, h:mm:ss a')
+                        rowData[7] = result.reported
+                        rowData[6] = result.status
+                        resultsTable.row(i).data(rowData)
+                        if (row.child.isShown()) {
+                            $(row.node()).find("#caret").removeClass("fa-caret-right")
+                            $(row.node()).find("#caret").addClass("fa-caret-down")
+                            row.child(renderTimeline(row.data()))
+                        }
+                        return false
+                    }
+                })
+            })
+            resultsTable.draw(false)
+            /* Update the map information */
+            updateMap(campaign.results)
+            $('[data-toggle="tooltip"]').tooltip()
+            $("#refresh_message").hide()
+            $("#refresh_btn").show()
+        })
+}
+
+function load() {
+    campaign.id = window.location.pathname.split('/').slice(-1)[0]
+    var use_map = JSON.parse(localStorage.getItem('gophish.use_map'))
+    api.campaignId.results(campaign.id)
+        .success(function (c) {
+            campaign = c
+            if (campaign) {
+                $("title").text(c.name + " - Gophish")
+                $("#loading").hide()
+                $("#campaignResults").show()
+                // Set the title
+                $("#page-title").text("Results for " + c.name)
+                if (c.status == "Completed") {
+                    $('#complete_button')[0].disabled = true;
+                    $('#complete_button').text('Completed!');
+                    doPoll = false;
+                }
+                // Setup viewing the details of a result
+                $("#resultsTable").on("click", ".timeline-event-details", function () {
+                    // Show the parameters
+                    payloadResults = $(this).parent().find(".timeline-event-results")
+                    if (payloadResults.is(":visible")) {
+                        $(this).find("i").removeClass("fa-caret-down")
+                        $(this).find("i").addClass("fa-caret-right")
+                        payloadResults.hide()
+                    } else {
+                        $(this).find("i").removeClass("fa-caret-right")
+                        $(this).find("i").addClass("fa-caret-down")
+                        payloadResults.show()
+                    }
+                })
+                // Setup the results table
+                resultsTable = $("#resultsTable").DataTable({
+                    destroy: true,
+                    "order": [
+                        [2, "asc"]
+                    ],
+                    columnDefs: [{
+                            orderable: false,
+                            targets: "no-sort"
+                        }, {
+                            className: "details-control",
+                            "targets": [1]
+                        }, {
+                            "visible": false,
+                            "targets": [0, 8]
+                        },
+                        {
+                            "render": function (data, type, row) {
+                                return createStatusLabel(data, row[8])
+                            },
+                            "targets": [6]
+                        },
+                        {
+                            className: "text-center",
+                            "render": function (reported, type, row) {
+                                if (type == "display") {
+                                    if (reported) {
+                                        return "<i class='fa fa-check-circle text-center text-success'></i>"
+                                    }
+                                    return "<i role='button' class='fa fa-times-circle text-center text-muted' onclick='report_mail(\"" + row[0] + "\", \"" + campaign.id + "\");'></i>"
+                                }
+                                return reported
+                            },
+                            "targets": [7]
+                        }
+                    ]
+                });
+                resultsTable.clear();
+                var email_series_data = {}
+                var timeline_series_data = []
+                Object.keys(statusMapping).forEach(function (k) {
+                    email_series_data[k] = 0
+                });
+                $.each(campaign.results, function (i, result) {
+                    resultsTable.row.add([
+                        result.id,
+                        "<i id=\"caret\" class=\"fa fa-caret-right\"></i>",
+                        escapeHtml(result.first_name) || "",
+                        escapeHtml(result.last_name) || "",
+                        escapeHtml(result.email) || "",
+                        escapeHtml(result.position) || "",
+                        result.status,
+                        result.reported,
+                        moment(result.send_date).format('MMMM Do YYYY, h:mm:ss a')
+                    ])
+                    email_series_data[result.status]++;
+                    if (result.reported) {
+                        email_series_data['Email Reported']++
+                    }
+                    // Backfill status values
+                    var step = progressListing.indexOf(result.status)
+                    for (var i = 0; i < step; i++) {
+                        email_series_data[progressListing[i]]++
+                    }
+                })
+                resultsTable.draw();
+                // Setup tooltips
+                $('[data-toggle="tooltip"]').tooltip()
+                // Setup the individual timelines
+                $('#resultsTable tbody').on('click', 'td.details-control', function () {
+                    var tr = $(this).closest('tr');
+                    var row = resultsTable.row(tr);
+                    if (row.child.isShown()) {
+                        // This row is already open - close it
+                        row.child.hide();
+                        tr.removeClass('shown');
+                        $(this).find("i").removeClass("fa-caret-down")
+                        $(this).find("i").addClass("fa-caret-right")
+                    } else {
+                        // Open this row
+                        $(this).find("i").removeClass("fa-caret-right")
+                        $(this).find("i").addClass("fa-caret-down")
+                        row.child(renderTimeline(row.data())).show();
+                        tr.addClass('shown');
+                    }
+                });
+                // Setup the graphs
+                $.each(campaign.timeline, function (i, event) {
+                    if (event.message == "Campaign Created") {
+                        return true
+                    }
+                    var event_date = moment.utc(event.time).local()
+                    timeline_series_data.push({
+                        email: event.email,
+                        message: event.message,
+                        x: event_date.valueOf(),
+                        y: 1,
+                        marker: {
+                            fillColor: statuses[event.message].color
+                        }
+                    })
+                })
+                renderTimelineChart({
+                    data: timeline_series_data
+                })
+                $.each(email_series_data, function (status, count) {
+                    var email_data = []
+                    if (!(status in statusMapping)) {
+                        return true
+                    }
+                    email_data.push({
+                        name: status,
+                        y: Math.floor((count / campaign.results.length) * 100),
+                        count: count
+                    })
+                    email_data.push({
+                        name: '',
+                        y: 100 - Math.floor((count / campaign.results.length) * 100)
+                    })
+                    var chart = renderPieChart({
+                        elemId: statusMapping[status] + '_chart',
+                        title: status,
+                        name: status,
+                        data: email_data,
+                        colors: [statuses[status].color, '#dddddd']
+                    })
+                })
+
+                if (use_map) {
+                    $("#resultsMapContainer").show()
+                    map = new Datamap({
+                        element: document.getElementById("resultsMap"),
+                        responsive: true,
+                        fills: {
+                            defaultFill: "#ffffff",
+                            point: "#283F50"
+                        },
+                        geographyConfig: {
+                            highlightFillColor: "#1abc9c",
+                            borderColor: "#283F50"
+                        },
+                        bubblesConfig: {
+                            borderColor: "#283F50"
+                        }
+                    });
+                }
+                updateMap(campaign.results)
+            }
+        })
+        .error(function () {
+            $("#loading").hide()
+            errorFlash(" Campaign not found!")
+        })
+}
+
+var setRefresh
+
+function refresh() {
+    if (!doPoll) {
+        return;
+    }
+    $("#refresh_message").show()
+    $("#refresh_btn").hide()
+    poll()
+    clearTimeout(setRefresh)
+    setRefresh = setTimeout(refresh, 60000)
+};
+
+function report_mail(postId, cid) {
+    Swal.fire({
+        title: "Are you sure?",
+        text: "This result will be flagged as reported (RID: " + postId + ")",
+        type: "question",
+        animation: false,
+        showCancelButton: true,
+        confirmButtonText: "Continue",
+        confirmButtonColor: "#428bca",
+        reverseButtons: true,
+        allowOutsideClick: false,
+        showLoaderOnConfirm: true
+    }).then(function (result) {
+        if (result.value){
+            api.campaignId.get(cid).success((function(c) {
+                report_url = new URL(c.url)
+                report_url.pathname = '/report'
+                report_url.search = "?postId=" + postId 
+                fetch(report_url)
+                .then(response => {
+                    if (!response.ok) {
+                        throw new Error(`HTTP error! Status: ${response.status}`);
+                    }
+                    refresh();
+                })
+                .catch(error => {
+                    let errorMessage = error.message;
+                    if (error.message === "Failed to fetch") {
+                        errorMessage = "This might be due to Mixed Content issues or network problems.";
+                    }
+                    Swal.fire({
+                        title: 'Error',
+                        text: errorMessage,
+                        type: 'error',
+                        confirmButtonText: 'Close'
+                    });
+                });
+            }));
+        }
+    })
+}
+
+$(document).ready(function () {
+    Highcharts.setOptions({
+        global: {
+            useUTC: false
+        }
+    })
+    load();
+
+    // Start the polling loop
+    setRefresh = setTimeout(refresh, 60000)
+})