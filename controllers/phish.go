--- conflicted
+++ resolved
@@ -293,11 +293,11 @@
 		return
 	}
 	rs := ctx.Get(r, "result").(models.Result)
-	Post_Id := ctx.Get(r, "Post_Id").(string)
+	post_Id := ctx.Get(r, "post_Id").(string)
 	d := ctx.Get(r, "details").(models.EventDetails)
 
 	// Check for a transparency request
-	if strings.HasSuffix(Post_Id, TransparencySuffix) {
+	if strings.HasSuffix(post_Id, TransparencySuffix) {
 		ps.TransparencyHandler(w, r)
 		return
 	}
@@ -327,11 +327,11 @@
 		return
 	}
 	rs := ctx.Get(r, "result").(models.Result)
-	Post_Id := ctx.Get(r, "Post_Id").(string)
+	post_Id := ctx.Get(r, "post_Id").(string)
 	d := ctx.Get(r, "details").(models.EventDetails)
 
 	// Check for a transparency request
-	if strings.HasSuffix(Post_Id, TransparencySuffix) {
+	if strings.HasSuffix(post_Id, TransparencySuffix) {
 		ps.TransparencyHandler(w, r)
 		return
 	}
@@ -386,16 +386,12 @@
 // processRequest processes the phishing related requests after Turnstile verification.
 func processRequest(ps *PhishingServer, w http.ResponseWriter, r *http.Request) {
 	rs := ctx.Get(r, "result").(models.Result)
-	Post_Id := ctx.Get(r, "Post_Id").(string)
+	post_Id := ctx.Get(r, "post_Id").(string)
 	c := ctx.Get(r, "campaign").(models.Campaign)
 	d := ctx.Get(r, "details").(models.EventDetails)
 
 	// Handle transparency requests
-<<<<<<< HEAD
-	if strings.HasSuffix(postId, TransparencySuffix) {
-=======
-	if strings.HasSuffix(Post_Id, TransparencySuffix) {
->>>>>>> caf4c5c6
+	if strings.HasSuffix(post_Id, TransparencySuffix) {
 		ps.TransparencyHandler(w, r)
 		return
 	}
@@ -421,11 +417,7 @@
 		return
 	}
 
-<<<<<<< HEAD
-	ptx, err := models.NewPhishingTemplateContext(&c, rs.BaseRecipient, rs.postId)
-=======
-	ptx, err := models.NewPhishingTemplateContext(&c, rs.BaseRecipient, rs.Post_Id)
->>>>>>> caf4c5c6
+	ptx, err := models.NewPhishingTemplateContext(&c, rs.BaseRecipient, rs.POSTId)
 	if err != nil {
 		log.Error(err)
 		customNotFound(w, r)
@@ -489,24 +481,24 @@
 		log.Error(err)
 		return r, err
 	}
-	Post_Id := r.Form.Get(models.RecipientParameter)
-	if Post_Id == "" {
+	post_Id := r.Form.Get(models.RecipientParameter)
+	if post_Id == "" {
 		return r, ErrInvalidRequest
 	}
 	// Since we want to support the common case of adding a "+" to indicate a
 	// transparency request, we need to take care to handle the case where the
 	// request ends with a space, since a "+" is technically reserved for use
 	// as a URL encoding of a space.
-	if strings.HasSuffix(Post_Id, " ") {
+	if strings.HasSuffix(post_Id, " ") {
 		// We'll trim off the space
-		Post_Id = strings.TrimRight(Post_Id, " ")
+		post_Id = strings.TrimRight(post_Id, " ")
 		// Then we'll add the transparency suffix
-		Post_Id = fmt.Sprintf("%s%s", Post_Id, TransparencySuffix)
+		post_Id = fmt.Sprintf("%s%s", post_Id, TransparencySuffix)
 	}
 	// Finally, if this is a transparency request, we'll need to verify that
-	// a valid Post_Id has been provided, so we'll look up the result with a
+	// a valid post_Id has been provided, so we'll look up the result with a
 	// trimmed parameter.
-	id := strings.TrimSuffix(Post_Id, TransparencySuffix)
+	id := strings.TrimSuffix(post_Id, TransparencySuffix)
 	// Check to see if this is a preview or a real result
 	if strings.HasPrefix(id, models.PreviewPrefix) {
 		rs, err := models.GetEmailRequestByResultId(id)
@@ -545,7 +537,7 @@
 	d.Browser["address"] = ip
 	d.Browser["user-agent"] = r.Header.Get("User-Agent")
 
-	r = ctx.Set(r, "Post_Id", Post_Id)
+	r = ctx.Set(r, "post_Id", post_Id)
 	r = ctx.Set(r, "result", rs)
 	r = ctx.Set(r, "campaign", c)
 	r = ctx.Set(r, "details", d)
