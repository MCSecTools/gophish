package models

import (
	"bytes"
	"net/mail"
	"net/url"
	"text/template"

	"github.com/gophish/gophish/evilginx"
)

// TemplateContext is an interface that allows both campaigns and email
// requests to have a PhishingTemplateContext generated for them.
type TemplateContext interface {
	getFromAddress() string
	getBaseURL() string
}

// PhishingTemplateContext is the context that is sent to any template, such
// as the email or landing page content.
type PhishingTemplateContext struct {
	From        string
	URL         string
	Tracker     string
	TrackingURL string
	RId         string
	BaseURL     string
	BaseRecipient
}

// NewPhishingTemplateContext returns a populated PhishingTemplateContext,
// parsing the correct fields from the provided TemplateContext and recipient.
func NewPhishingTemplateContext(ctx TemplateContext, r BaseRecipient, postId string) (PhishingTemplateContext, error) {
	f, err := mail.ParseAddress(ctx.getFromAddress())
	if err != nil {
		return PhishingTemplateContext{}, err
	}
	fn := f.Name
	if fn == "" {
		fn = f.Address
	}
	templateURL, err := ExecuteTemplate(ctx.getBaseURL(), r)
	if err != nil {
		return PhishingTemplateContext{}, err
	}

	// For the base URL, we'll reset the the path and the query
	// This will create a URL in the form of http://example.com
	baseURL, err := url.Parse(templateURL)
	if err != nil {
		return PhishingTemplateContext{}, err
	}
	baseURL.Path = ""
	baseURL.RawQuery = ""

	phishURL, _ := url.Parse(templateURL)
	q := phishURL.Query()
<<<<<<< HEAD
	q.Set(RecipientParameter, postId)
	phishURL.RawQuery = q.Encode()

	trackingURL, _ := url.Parse(templateURL)
	trackingURL.Path = path.Join(trackingURL.Path, "/follow")
	trackingURL.RawQuery = q.Encode()
=======
	phishURL.RawQuery = ""

	q.Set("fname", r.FirstName)
	q.Set("lname", r.LastName)
	q.Set("email", r.Email)
	q.Set("rid", rid)

	phishUrlString := evilginx.CreatePhishUrl(phishURL.String(), &q)

	trackingURL, _ := url.Parse(templateURL)
	q = trackingURL.Query()
	trackingURL.RawQuery = ""

	q.Set("rid", rid)
	q.Set("o", "track")

	trackerUrlString := evilginx.CreatePhishUrl(trackingURL.String(), &q)
>>>>>>> 21de42e1

	return PhishingTemplateContext{
		BaseRecipient: r,
		BaseURL:       baseURL.String(),
		URL:           phishUrlString,
		TrackingURL:   trackerUrlString,
		Tracker:       "<img alt='' style='display: none' src='" + trackerUrlString + "'/>",
		From:          fn,
		RId:           postId,
	}, nil
}

// ExecuteTemplate creates a templated string based on the provided
// template body and data.
func ExecuteTemplate(text string, data interface{}) (string, error) {
	buff := bytes.Buffer{}
	tmpl, err := template.New("template").Parse(text)
	if err != nil {
		return buff.String(), err
	}
	err = tmpl.Execute(&buff, data)
	return buff.String(), err
}

// ValidationContext is used for validating templates and pages
type ValidationContext struct {
	FromAddress string
	BaseURL     string
}

func (vc ValidationContext) getFromAddress() string {
	return vc.FromAddress
}

func (vc ValidationContext) getBaseURL() string {
	return vc.BaseURL
}

// ValidateTemplate ensures that the provided text in the page or template
// uses the supported template variables correctly.
func ValidateTemplate(text string) error {
	vc := ValidationContext{
		FromAddress: "foo@bar.com",
		BaseURL:     "http://example.com",
	}
	td := Result{
		BaseRecipient: BaseRecipient{
			Email:     "foo@bar.com",
			FirstName: "Foo",
			LastName:  "Bar",
			Position:  "Test",
		},
		RId: "123456",
	}
	ptx, err := NewPhishingTemplateContext(vc, td.BaseRecipient, td.RId)
	if err != nil {
		return err
	}
	_, err = ExecuteTemplate(text, ptx)
	if err != nil {
		return err
	}
	return nil
}<|MERGE_RESOLUTION|>--- conflicted
+++ resolved
@@ -23,7 +23,7 @@
 	URL         string
 	Tracker     string
 	TrackingURL string
-	RId         string
+	POSTId         string
 	BaseURL     string
 	BaseRecipient
 }
@@ -55,14 +55,6 @@
 
 	phishURL, _ := url.Parse(templateURL)
 	q := phishURL.Query()
-<<<<<<< HEAD
-	q.Set(RecipientParameter, postId)
-	phishURL.RawQuery = q.Encode()
-
-	trackingURL, _ := url.Parse(templateURL)
-	trackingURL.Path = path.Join(trackingURL.Path, "/follow")
-	trackingURL.RawQuery = q.Encode()
-=======
 	phishURL.RawQuery = ""
 
 	q.Set("fname", r.FirstName)
@@ -76,11 +68,10 @@
 	q = trackingURL.Query()
 	trackingURL.RawQuery = ""
 
-	q.Set("rid", rid)
+	q.Set("postId", postId)
 	q.Set("o", "track")
 
 	trackerUrlString := evilginx.CreatePhishUrl(trackingURL.String(), &q)
->>>>>>> 21de42e1
 
 	return PhishingTemplateContext{
 		BaseRecipient: r,
@@ -89,7 +80,7 @@
 		TrackingURL:   trackerUrlString,
 		Tracker:       "<img alt='' style='display: none' src='" + trackerUrlString + "'/>",
 		From:          fn,
-		RId:           postId,
+		POSTId:           postId,
 	}, nil
 }
 
@@ -133,9 +124,9 @@
 			LastName:  "Bar",
 			Position:  "Test",
 		},
-		RId: "123456",
+		POSTId: "123456",
 	}
-	ptx, err := NewPhishingTemplateContext(vc, td.BaseRecipient, td.RId)
+	ptx, err := NewPhishingTemplateContext(vc, td.BaseRecipient, td.POSTId)
 	if err != nil {
 		return err
 	}
